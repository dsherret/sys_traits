use core::str;
use std::borrow::Cow;
use std::env::VarError;
use std::ffi::OsStr;
use std::ffi::OsString;
use std::io;
use std::io::Error;
use std::io::ErrorKind;
use std::path::Path;
use std::path::PathBuf;
use std::time::SystemTime;

pub mod boxed;
pub mod impls;

// #### ENVIRONMENT ####

// == EnvCurrentDir ==

pub trait EnvCurrentDir {
  fn env_current_dir(&self) -> io::Result<PathBuf>;
}

// == EnvSetCurrentDir ==

pub trait BaseEnvSetCurrentDir {
  #[doc(hidden)]
  fn base_env_set_current_dir(&self, path: &Path) -> io::Result<()>;
}

pub trait EnvSetCurrentDir: BaseEnvSetCurrentDir {
  #[inline]
  fn env_set_current_dir(&self, path: impl AsRef<Path>) -> io::Result<()> {
    self.base_env_set_current_dir(path.as_ref())
  }
}

impl<T: BaseEnvSetCurrentDir> EnvSetCurrentDir for T {}

// == EnvVar ==

pub trait BaseEnvVar {
  #[doc(hidden)]
  fn base_env_var_os(&self, key: &OsStr) -> Option<OsString>;
}

pub trait EnvVar: BaseEnvVar {
  #[inline]
  fn env_var_os(&self, key: impl AsRef<OsStr>) -> Option<OsString> {
    self.base_env_var_os(key.as_ref())
  }

  fn env_var(&self, key: impl AsRef<OsStr>) -> Result<String, VarError> {
    match self.env_var_os(key) {
      Some(val) => val.into_string().map_err(VarError::NotUnicode),
      None => Err(VarError::NotPresent),
    }
  }

  /// Helper to get a path from an environment variable.
  fn env_var_path(&self, key: impl AsRef<OsStr>) -> Option<PathBuf> {
    self
      .env_var_os(key)
      .and_then(|h| if h.is_empty() { None } else { Some(h) })
      .map(|value| {
        #[cfg(all(target_arch = "wasm32", feature = "wasm"))]
        {
          impls::wasm_string_to_path(value.to_string_lossy().to_string())
        }
        #[cfg(any(not(target_arch = "wasm32"), not(feature = "wasm")))]
        {
          PathBuf::from(value)
        }
      })
  }
}

impl<T: BaseEnvVar> EnvVar for T {}

// == EnvSetVar ==

pub trait BaseEnvSetVar {
  #[doc(hidden)]
  fn base_env_set_var(&self, key: &OsStr, value: &OsStr);
}

pub trait EnvSetVar: BaseEnvSetVar {
  fn env_set_var(&self, key: impl AsRef<OsStr>, value: impl AsRef<OsStr>) {
    self.base_env_set_var(key.as_ref(), value.as_ref())
  }
}

impl<T: BaseEnvSetVar> EnvSetVar for T {}

// == EnvUmask ==

pub trait EnvUmask {
  fn env_umask(&self) -> io::Result<u32>;
}

// == EnvSetUmask ==

pub trait EnvSetUmask {
  fn env_set_umask(&self, umask: u32) -> io::Result<u32>;
}

// == EnvCacheDir ==

pub trait EnvCacheDir {
  fn env_cache_dir(&self) -> Option<PathBuf>;
}

// == EnvHomeDir ==

pub trait EnvHomeDir {
  fn env_home_dir(&self) -> Option<PathBuf>;
}

// == EnvTempDir ==

pub trait EnvTempDir {
  fn env_temp_dir(&self) -> io::Result<PathBuf>;
}

// #### FILE SYSTEM ####

#[cfg(windows)]
type CustomFlagsValue = u32;
#[cfg(not(windows))]
type CustomFlagsValue = i32;

#[derive(Default, Debug, Clone, Copy)]
#[cfg_attr(feature = "serde", derive(serde::Deserialize))]
#[cfg_attr(feature = "serde", serde(default, rename_all = "camelCase"))]
#[non_exhaustive] // so we can add properties without breaking people
pub struct OpenOptions {
  pub read: bool,
  pub write: bool,
  pub create: bool,
  pub truncate: bool,
  pub append: bool,
  pub create_new: bool,
  /// Unix only. Ignored on Windows.
  pub mode: Option<u32>,
  /// Custom flags to set on Unix or Windows.
  ///
  /// On Windows this is a u32, but on Unix it's an i32.
  ///
  /// Note: only provide flags that make sense for the current operating system.
  pub custom_flags: Option<CustomFlagsValue>,
}

impl OpenOptions {
  pub fn new() -> Self {
    Self::default()
  }

  pub fn new_read() -> Self {
    Self {
      read: true,
      write: false,
      create: false,
      truncate: false,
      append: false,
      create_new: false,
      mode: None,
      custom_flags: None,
    }
  }

  // todo: make this an instance method in the next version
  #[deprecated(note = "use `new_write` instead")]
  pub fn write() -> Self {
    Self::new_write()
  }

  pub fn new_write() -> Self {
    Self {
      read: false,
      write: true,
      create: true,
      truncate: true,
      append: false,
      create_new: false,
      mode: None,
      custom_flags: None,
    }
  }

  pub fn new_append() -> Self {
    Self {
      read: false,
      write: true,
      create: false,
      truncate: false,
      append: true,
      create_new: false,
      mode: None,
      custom_flags: None,
    }
  }

  #[inline]
  pub fn read(&mut self) -> &mut Self {
    self.read = true;
    self
  }

  #[inline]
  pub fn create(&mut self) -> &mut Self {
    self.create = true;
    self
  }

  #[inline]
  pub fn truncate(&mut self) -> &mut Self {
    self.truncate = true;
    self
  }

  #[inline]
  pub fn append(&mut self) -> &mut Self {
    self.append = true;
    self
  }

  #[inline]
  pub fn create_new(&mut self) -> &mut Self {
    self.create_new = true;
    self
  }

  #[inline]
  pub fn mode(&mut self, mode: u32) -> &mut Self {
    self.mode = Some(mode);
    self
  }

  #[inline]
  pub fn custom_flags(&mut self, flags: CustomFlagsValue) -> &mut Self {
    self.custom_flags = Some(flags);
    self
  }
}

// == FsCanonicalize ==

pub trait BaseFsCanonicalize {
  #[doc(hidden)]
  fn base_fs_canonicalize(&self, path: &Path) -> io::Result<PathBuf>;
}

pub trait FsCanonicalize: BaseFsCanonicalize {
  #[inline]
  fn fs_canonicalize(&self, path: impl AsRef<Path>) -> io::Result<PathBuf> {
    self.base_fs_canonicalize(path.as_ref())
  }
}

impl<T: BaseFsCanonicalize> FsCanonicalize for T {}

// == FsCopy ==

pub trait BaseFsCopy {
  #[doc(hidden)]
  fn base_fs_copy(&self, from: &Path, to: &Path) -> io::Result<u64>;
}

pub trait FsCopy: BaseFsCopy {
  #[inline]
  fn fs_copy(
    &self,
    from: impl AsRef<Path>,
    to: impl AsRef<Path>,
  ) -> io::Result<u64> {
    self.base_fs_copy(from.as_ref(), to.as_ref())
  }
}

impl<T: BaseFsCopy> FsCopy for T {}

// == FsCreateDir ==

#[derive(Default, Debug, Clone, Copy)]
#[cfg_attr(feature = "serde", derive(serde::Deserialize))]
#[cfg_attr(feature = "serde", serde(default, rename_all = "camelCase"))]
#[non_exhaustive] // so we can add properties without breaking people
pub struct CreateDirOptions {
  pub recursive: bool,
  /// Unix only. Ignored on Windows.
  pub mode: Option<u32>,
}

impl CreateDirOptions {
  pub fn new() -> Self {
    Self::default()
  }

  pub fn new_recursive() -> Self {
    Self {
      recursive: true,
      ..Default::default()
    }
  }

  #[inline]
  pub fn recursive(&mut self) -> &mut Self {
    self.recursive = true;
    self
  }

  #[inline]
  pub fn mode(&mut self, mode: u32) -> &mut Self {
    self.mode = Some(mode);
    self
  }
}

pub trait BaseFsCreateDir {
  #[doc(hidden)]
  fn base_fs_create_dir(
    &self,
    path: &Path,
    options: &CreateDirOptions,
  ) -> io::Result<()>;
}

pub trait FsCreateDir: BaseFsCreateDir {
  fn fs_create_dir(
    &self,
    path: impl AsRef<Path>,
    options: &CreateDirOptions,
  ) -> io::Result<()> {
    self.base_fs_create_dir(path.as_ref(), options)
  }
}

impl<T: BaseFsCreateDir> FsCreateDir for T {}

// == FsCreateDirAll ==

pub trait FsCreateDirAll: BaseFsCreateDir {
  fn fs_create_dir_all(&self, path: impl AsRef<Path>) -> io::Result<()> {
    self.base_fs_create_dir(
      path.as_ref(),
      &CreateDirOptions {
        recursive: true,
        mode: None,
      },
    )
  }
}

impl<T: BaseFsCreateDir> FsCreateDirAll for T {}

// == FsHardLink ==

pub trait BaseFsHardLink {
  #[doc(hidden)]
  fn base_fs_hard_link(&self, src: &Path, dst: &Path) -> io::Result<()>;
}

pub trait FsHardLink: BaseFsHardLink {
  fn fs_hard_link(
    &self,
    src: impl AsRef<Path>,
    dst: impl AsRef<Path>,
  ) -> io::Result<()> {
    self.base_fs_hard_link(src.as_ref(), dst.as_ref())
  }
}

impl<T: BaseFsHardLink> FsHardLink for T {}

// == FsMetadata ==

#[derive(Debug, Clone, Copy, PartialEq, Eq, Hash)]
pub enum FileType {
  File,
  Dir,
  Symlink,
  Unknown,
}

impl FileType {
  pub fn is_dir(&self) -> bool {
    *self == Self::Dir
  }

  pub fn is_file(&self) -> bool {
    *self == Self::File
  }

  pub fn is_symlink(&self) -> bool {
    *self == Self::Symlink
  }
}

impl From<std::fs::FileType> for FileType {
  fn from(file_type: std::fs::FileType) -> Self {
    if file_type.is_file() {
      FileType::File
    } else if file_type.is_dir() {
      FileType::Dir
    } else if file_type.is_symlink() {
      FileType::Symlink
    } else {
      FileType::Unknown
    }
  }
}

pub trait FsMetadataValue: std::fmt::Debug {
  fn file_type(&self) -> FileType;
  fn len(&self) -> u64;
  fn accessed(&self) -> io::Result<SystemTime>;
  fn created(&self) -> io::Result<SystemTime>;
  fn changed(&self) -> io::Result<SystemTime>;
  fn modified(&self) -> io::Result<SystemTime>;
  fn dev(&self) -> io::Result<u64>;
  fn ino(&self) -> io::Result<u64>;
  fn mode(&self) -> io::Result<u32>;
  fn nlink(&self) -> io::Result<u64>;
  fn uid(&self) -> io::Result<u32>;
  fn gid(&self) -> io::Result<u32>;
  fn rdev(&self) -> io::Result<u64>;
  fn blksize(&self) -> io::Result<u64>;
  fn blocks(&self) -> io::Result<u64>;
  fn is_block_device(&self) -> io::Result<bool>;
  fn is_char_device(&self) -> io::Result<bool>;
  fn is_fifo(&self) -> io::Result<bool>;
  fn is_socket(&self) -> io::Result<bool>;
}

pub trait BaseFsMetadata {
  type Metadata: FsMetadataValue;

  #[doc(hidden)]
  fn base_fs_metadata(&self, path: &Path) -> io::Result<Self::Metadata>;

  #[doc(hidden)]
  fn base_fs_symlink_metadata(&self, path: &Path)
    -> io::Result<Self::Metadata>;
}

/// These two functions are so cloesly related that it becomes verbose to
/// separate them out into two traits.
pub trait FsMetadata: BaseFsMetadata {
  #[inline]
  fn fs_metadata(&self, path: impl AsRef<Path>) -> io::Result<Self::Metadata> {
    self.base_fs_metadata(path.as_ref())
  }

  #[inline]
  fn fs_symlink_metadata(
    &self,
    path: impl AsRef<Path>,
  ) -> io::Result<Self::Metadata> {
    self.base_fs_symlink_metadata(path.as_ref())
  }

  fn fs_is_file(&self, path: impl AsRef<Path>) -> io::Result<bool> {
    Ok(self.fs_metadata(path)?.file_type() == FileType::File)
  }

  fn fs_is_file_no_err(&self, path: impl AsRef<Path>) -> bool {
    self.fs_is_file(path).unwrap_or(false)
  }

  fn fs_is_dir(&self, path: impl AsRef<Path>) -> io::Result<bool> {
    Ok(self.fs_metadata(path)?.file_type() == FileType::Dir)
  }

  fn fs_is_dir_no_err(&self, path: impl AsRef<Path>) -> bool {
    self.fs_is_dir(path).unwrap_or(false)
  }

  fn fs_exists(&self, path: impl AsRef<Path>) -> io::Result<bool> {
    match self.fs_symlink_metadata(path) {
      Ok(_) => Ok(true),
      Err(err) => {
        if err.kind() == ErrorKind::NotFound {
          Ok(false)
        } else {
          Err(err)
        }
      }
    }
  }

  fn fs_exists_no_err(&self, path: impl AsRef<Path>) -> bool {
    self.fs_exists(path).unwrap_or(false)
  }

  fn fs_is_symlink(&self, path: impl AsRef<Path>) -> io::Result<bool> {
    Ok(self.fs_symlink_metadata(path)?.file_type() == FileType::Symlink)
  }

  fn fs_is_symlink_no_err(&self, path: impl AsRef<Path>) -> bool {
    self.fs_is_symlink(path).unwrap_or(false)
  }
}

impl<T: BaseFsMetadata> FsMetadata for T {}

// == FsOpen ==

pub trait FsFile:
<<<<<<< HEAD
  io::Read + io::Write + io::Seek + FsFileSetPermissions + FsFileSetLen
=======
  std::io::Read
  + std::io::Write
  + std::io::Seek
  + FsFileSetPermissions
  + FsFileSetLen
>>>>>>> 72530e08
{
}

pub trait BaseFsOpen {
  // ideally this wouldn't be constrained, but by not doing
  // this then the type parameters get really out of hand
  type File: FsFile;

  #[doc(hidden)]
  fn base_fs_open(
    &self,
    path: &Path,
    options: &OpenOptions,
  ) -> io::Result<Self::File>;
}

pub trait FsOpen: BaseFsOpen {
  #[inline]
  fn fs_open(
    &self,
    path: impl AsRef<Path>,
    options: &OpenOptions,
  ) -> io::Result<Self::File> {
    self.base_fs_open(path.as_ref(), options)
  }
}

impl<T: BaseFsOpen> FsOpen for T {}

// == FsRead ==

pub trait BaseFsRead {
  #[doc(hidden)]
  fn base_fs_read(&self, path: &Path) -> io::Result<Cow<'static, [u8]>>;
}

pub trait FsRead: BaseFsRead {
  #[inline]
  fn fs_read(&self, path: impl AsRef<Path>) -> io::Result<Cow<'static, [u8]>> {
    self.base_fs_read(path.as_ref())
  }

  fn fs_read_to_string(
    &self,
    path: impl AsRef<Path>,
  ) -> io::Result<Cow<'static, str>> {
    let bytes = self.fs_read(path)?;
    match bytes {
      Cow::Borrowed(bytes) => str::from_utf8(bytes)
        .map(Cow::Borrowed)
        .map_err(|e| e.to_string()),
      Cow::Owned(bytes) => String::from_utf8(bytes)
        .map(Cow::Owned)
        .map_err(|e| e.to_string()),
    }
    .map_err(|error_text| Error::new(ErrorKind::InvalidData, error_text))
  }

  fn fs_read_to_string_lossy(
    &self,
    path: impl AsRef<Path>,
  ) -> io::Result<Cow<'static, str>> {
    // Like String::from_utf8_lossy but operates on owned values
    #[inline(always)]
    fn string_from_utf8_lossy(buf: Vec<u8>) -> String {
      match String::from_utf8_lossy(&buf) {
        // buf contained non-utf8 chars than have been patched
        Cow::Owned(s) => s,
        // SAFETY: if Borrowed then the buf only contains utf8 chars,
        // we do this instead of .into_owned() to avoid copying the input buf
        Cow::Borrowed(_) => unsafe { String::from_utf8_unchecked(buf) },
      }
    }

    let bytes = self.fs_read(path)?;
    match bytes {
      Cow::Borrowed(bytes) => Ok(String::from_utf8_lossy(bytes)),
      Cow::Owned(bytes) => Ok(Cow::Owned(string_from_utf8_lossy(bytes))),
    }
  }
}

impl<T: BaseFsRead> FsRead for T {}

// == FsReadDir ==

pub trait FsDirEntry: std::fmt::Debug {
  type Metadata: FsMetadataValue;

  fn file_name(&self) -> Cow<OsStr>;
  fn file_type(&self) -> io::Result<FileType>;
  fn metadata(&self) -> io::Result<Self::Metadata>;
  fn path(&self) -> Cow<Path>;
}

pub trait BaseFsReadDir {
  type ReadDirEntry: FsDirEntry + 'static;

  #[doc(hidden)]
  fn base_fs_read_dir(
    &self,
    path: &Path,
  ) -> io::Result<Box<dyn Iterator<Item = io::Result<Self::ReadDirEntry>>>>;
}

pub trait FsReadDir: BaseFsReadDir {
  #[inline]
  fn fs_read_dir(
    &self,
    path: impl AsRef<Path>,
  ) -> io::Result<Box<dyn Iterator<Item = io::Result<Self::ReadDirEntry>>>> {
    self.base_fs_read_dir(path.as_ref())
  }
}

impl<T: BaseFsReadDir> FsReadDir for T {}

// == FsRemoveDirAll ==

pub trait BaseFsRemoveDirAll {
  #[doc(hidden)]
  fn base_fs_remove_dir_all(&self, path: &Path) -> io::Result<()>;
}

pub trait FsRemoveDirAll: BaseFsRemoveDirAll {
  #[inline]
  fn fs_remove_dir_all(&self, path: impl AsRef<Path>) -> io::Result<()> {
    self.base_fs_remove_dir_all(path.as_ref())
  }
}

impl<T: BaseFsRemoveDirAll> FsRemoveDirAll for T {}

// == FsRemoveFile ==

pub trait BaseFsRemoveFile {
  #[doc(hidden)]
  fn base_fs_remove_file(&self, path: &Path) -> io::Result<()>;
}

pub trait FsRemoveFile: BaseFsRemoveFile {
  #[inline]
  fn fs_remove_file(&self, path: impl AsRef<Path>) -> io::Result<()> {
    self.base_fs_remove_file(path.as_ref())
  }
}

impl<T: BaseFsRemoveFile> FsRemoveFile for T {}

// == FsRename ==

pub trait BaseFsRename {
  #[doc(hidden)]
  fn base_fs_rename(&self, from: &Path, to: &Path) -> io::Result<()>;
}

pub trait FsRename: BaseFsRename {
  #[inline]
  fn fs_rename(
    &self,
    from: impl AsRef<Path>,
    to: impl AsRef<Path>,
  ) -> io::Result<()> {
    self.base_fs_rename(from.as_ref(), to.as_ref())
  }
}

impl<T: BaseFsRename> FsRename for T {}

// == FsSetPermissions ==

pub trait BaseFsSetPermissions {
  #[doc(hidden)]
  fn base_fs_set_permissions(&self, path: &Path, mode: u32) -> io::Result<()>;
}

pub trait FsSetPermissions: BaseFsSetPermissions {
  fn fs_set_permissions(
    &self,
    path: impl AsRef<Path>,
    mode: u32,
  ) -> io::Result<()> {
    self.base_fs_set_permissions(path.as_ref(), mode)
  }
}

impl<T: BaseFsSetPermissions> FsSetPermissions for T {}

// == FsSymlinkDir ==

pub trait BaseFsSymlinkDir {
  #[doc(hidden)]
  fn base_fs_symlink_dir(&self, original: &Path, link: &Path)
    -> io::Result<()>;
}

pub trait FsSymlinkDir: BaseFsSymlinkDir {
  #[inline]
  fn fs_symlink_dir(
    &self,
    original: impl AsRef<Path>,
    link: impl AsRef<Path>,
  ) -> io::Result<()> {
    self.base_fs_symlink_dir(original.as_ref(), link.as_ref())
  }
}

impl<T: BaseFsSymlinkDir> FsSymlinkDir for T {}

// == FsSymlinkFile ==

pub trait BaseFsSymlinkFile {
  #[doc(hidden)]
  fn base_fs_symlink_file(
    &self,
    original: &Path,
    link: &Path,
  ) -> io::Result<()>;
}

pub trait FsSymlinkFile: BaseFsSymlinkFile {
  #[inline]
  fn fs_symlink_file(
    &self,
    original: impl AsRef<Path>,
    link: impl AsRef<Path>,
  ) -> io::Result<()> {
    self.base_fs_symlink_file(original.as_ref(), link.as_ref())
  }
}

impl<T: BaseFsSymlinkFile> FsSymlinkFile for T {}

// == FsWrite ==

pub trait BaseFsWrite {
  #[doc(hidden)]
  fn base_fs_write(&self, path: &Path, data: &[u8]) -> io::Result<()>;
}

pub trait FsWrite: BaseFsWrite {
  #[inline]
  fn fs_write(
    &self,
    path: impl AsRef<Path>,
    data: impl AsRef<[u8]>,
  ) -> io::Result<()> {
    self.base_fs_write(path.as_ref(), data.as_ref())
  }
}

impl<T: BaseFsWrite> FsWrite for T {}

// #### FILE SYSTEM FILE ####

pub trait FsFileSetLen {
<<<<<<< HEAD
  fn fs_file_set_len(&mut self, size: u64) -> io::Result<()>;
=======
  fn fs_file_set_len(&mut self, size: u64) -> std::io::Result<()>;
>>>>>>> 72530e08
}

pub trait FsFileSetPermissions {
  fn fs_file_set_permissions(&mut self, mode: u32) -> io::Result<()>;
}

// #### SYSTEM ####

pub trait SystemTimeNow {
  fn sys_time_now(&self) -> std::time::SystemTime;
}

pub trait SystemRandom {
  fn sys_random(&self, buf: &mut [u8]) -> io::Result<()>;

  fn sys_random_u8(&self) -> io::Result<u8> {
    let mut buf = [0; 1];
    self.sys_random(&mut buf)?;
    Ok(buf[0])
  }

  fn sys_random_u32(&self) -> io::Result<u32> {
    let mut buf = [0; 4];
    self.sys_random(&mut buf)?;
    Ok(u32::from_le_bytes(buf))
  }

  fn sys_random_u64(&self) -> io::Result<u64> {
    let mut buf = [0; 8];
    self.sys_random(&mut buf)?;
    Ok(u64::from_le_bytes(buf))
  }
}

pub trait ThreadSleep {
  fn thread_sleep(&self, duration: std::time::Duration);
}<|MERGE_RESOLUTION|>--- conflicted
+++ resolved
@@ -506,15 +506,11 @@
 // == FsOpen ==
 
 pub trait FsFile:
-<<<<<<< HEAD
-  io::Read + io::Write + io::Seek + FsFileSetPermissions + FsFileSetLen
-=======
   std::io::Read
   + std::io::Write
   + std::io::Seek
   + FsFileSetPermissions
   + FsFileSetLen
->>>>>>> 72530e08
 {
 }
 
@@ -771,11 +767,7 @@
 // #### FILE SYSTEM FILE ####
 
 pub trait FsFileSetLen {
-<<<<<<< HEAD
   fn fs_file_set_len(&mut self, size: u64) -> io::Result<()>;
-=======
-  fn fs_file_set_len(&mut self, size: u64) -> std::io::Result<()>;
->>>>>>> 72530e08
 }
 
 pub trait FsFileSetPermissions {
